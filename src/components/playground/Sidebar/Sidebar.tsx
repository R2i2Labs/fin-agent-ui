<<<<<<< HEAD
"use client";
import { Button } from "@/components/ui/button";
import { AgentSelector } from "@/components/playground/Sidebar/AgentSelector";
import useChatActions from "@/hooks/useChatActions";
import { usePlaygroundStore } from "@/store";
import { motion, AnimatePresence } from "framer-motion";
import { useState, useEffect } from "react";
import Icon from "@/components/ui/icon";
import { getProviderIcon } from "@/lib/modelProvider";
import Sessions from "./Sessions";
import { toast } from "sonner";
import { isValidUrl } from "@/lib/utils";
=======
'use client'
import { Button } from '@/components/ui/button'
import { AgentSelector } from '@/components/playground/Sidebar/AgentSelector'
import useChatActions from '@/hooks/useChatActions'
import { usePlaygroundStore } from '@/store'
import { motion, AnimatePresence } from 'framer-motion'
import { useState, useEffect } from 'react'
import Icon from '@/components/ui/icon'
import { getProviderIcon } from '@/lib/modelProvider'
import Sessions from './Sessions'
>>>>>>> b4596b6d

const ENDPOINT_PLACEHOLDER = "NO ENDPOINT ADDED";
const SidebarHeader = () => (
  <div className="flex items-center gap-2">
    <Icon type="agno" size="xs" />
    <span className="text-xs font-medium uppercase text-white">Agent UI</span>
  </div>
)

const NewChatButton = ({
  disabled,
  onClick
}: {
  disabled: boolean
  onClick: () => void
}) => (
  <Button
    onClick={onClick}
    disabled={disabled}
    size="lg"
    className="h-9 w-full rounded-xl bg-primary text-xs font-medium text-background hover:bg-primary/80"
  >
    <Icon type="plus-icon" size="xs" className="text-background" />
    <span className="uppercase">New Chat</span>
  </Button>
)

const ModelDisplay = ({ model }: { model: string }) => (
  <div className="flex h-9 w-full items-center gap-3 rounded-xl border border-primary/15 bg-accent p-3 text-xs font-medium uppercase text-muted">
    {(() => {
      const icon = getProviderIcon(model)
      return icon ? <Icon type={icon} className="shrink-0" size="xs" /> : null
    })()}
    {model}
  </div>
)

const Endpoint = () => {
  const { selectedEndpoint, isEndpointActive, setSelectedEndpoint } =
    usePlaygroundStore()
  const { loadData, loadHistory } = useChatActions()
  const [isEditing, setIsEditing] = useState(false)
  const [endpointValue, setEndpointValue] = useState('')
  const [isMounted, setIsMounted] = useState(false)
  const [isHovering, setIsHovering] = useState(false)
  const [isRotating, setIsRotating] = useState(false)

  useEffect(() => {
    setEndpointValue(selectedEndpoint)
    setIsMounted(true)
  }, [selectedEndpoint])

  const getStatusColor = (isActive: boolean) =>
    isActive ? 'bg-positive' : 'bg-destructive'

  

  const handleSave = () => {
<<<<<<< HEAD
    if (!isValidUrl(endpointValue)) {
      toast.error("Please enter a valid URL");
    }
    setSelectedEndpoint(endpointValue);
    setIsEditing(false);
    setIsHovering(false);
  };
=======
    setSelectedEndpoint(endpointValue)
    setIsEditing(false)
    setIsHovering(false)
  }

>>>>>>> b4596b6d
  const truncateText = (text: string, maxLength: number = 20) => {
    return text.length > maxLength ? `${text.substring(0, maxLength)}...` : text
  }

  const handleCancel = () => {
    setEndpointValue(selectedEndpoint)
    setIsEditing(false)
    setIsHovering(false)
  }

  const handleKeyDown = (e: React.KeyboardEvent<HTMLInputElement>) => {
    if (e.key === 'Enter') {
      handleSave()
    } else if (e.key === 'Escape') {
      handleCancel()
    }
  }

  const handleRefresh = async () => {
<<<<<<< HEAD
    setIsRotating(true);
    const agents = await loadData();
    await loadHistory(agents?.[0]?.value ?? "");
    setTimeout(() => setIsRotating(false), 500);
  };
=======
    setIsRotating(true)
    const agents = await loadData()
    await loadHistory(agents?.[0]?.value ?? '')
    setTimeout(() => setIsRotating(false), 500)
  }

>>>>>>> b4596b6d
  return (
    <div className="flex flex-col items-start gap-2">
      <div className="text-xs font-medium uppercase text-primary">Endpoint</div>
      {isEditing ? (
        <div className="flex w-full items-center gap-1">
          <input
            type="text"
            value={endpointValue}
            onChange={(e) => setEndpointValue(e.target.value)}
            onKeyDown={handleKeyDown}
            className="flex h-9 w-full items-center text-ellipsis rounded-xl border border-primary/15 bg-accent p-3 text-xs font-medium text-muted"
            autoFocus
          />
          <Button
            variant="ghost"
            size="icon"
            onClick={handleSave}
            className="hover:cursor-pointer hover:bg-transparent"
          >
            <Icon type="save" size="xs" />
          </Button>
        </div>
      ) : (
        <div className="flex w-full items-center gap-1">
          <motion.div
            className="relative flex h-9 w-full cursor-pointer items-center justify-between rounded-xl border border-primary/15 bg-accent p-3 uppercase"
            onMouseEnter={() => setIsHovering(true)}
            onMouseLeave={() => setIsHovering(false)}
            onClick={() => setIsEditing(true)}
            transition={{ type: 'spring', stiffness: 400, damping: 10 }}
          >
            <AnimatePresence mode="wait">
              {isHovering ? (
                <motion.div
                  key="endpoint-display-hover"
                  className="flex w-full items-center justify-center"
                  initial={{ opacity: 0 }}
                  animate={{ opacity: 1 }}
                  exit={{ opacity: 0 }}
                  transition={{ duration: 0.2 }}
                >
                  <p className="flex items-center gap-2 text-xs font-medium text-primary">
                    <Icon type="edit" size="xxs" /> EDIT ENDPOINT
                  </p>
                </motion.div>
              ) : (
                <motion.div
                  key="endpoint-display"
                  className="flex w-full items-center justify-between"
                  initial={{ opacity: 0 }}
                  animate={{ opacity: 1 }}
                  exit={{ opacity: 0 }}
                  transition={{ duration: 0.2 }}
                >
                  <p className="text-xs font-medium text-muted">
                    {isMounted
<<<<<<< HEAD
                      ? truncateText(selectedEndpoint) || ENDPOINT_PLACEHOLDER
                      : "http://localhost:7777"}
=======
                      ? truncateText(selectedEndpoint)
                      : 'http://localhost:7777'}
>>>>>>> b4596b6d
                  </p>
                  <div
                    className={`size-2 rounded-full ${getStatusColor(isEndpointActive)}`}
                  />
                </motion.div>
              )}
            </AnimatePresence>
          </motion.div>
          <Button
            variant="ghost"
            size="icon"
            onClick={handleRefresh}
            className="hover:cursor-pointer hover:bg-transparent"
          >
            <motion.div
              key={isRotating ? 'rotating' : 'idle'}
              animate={{ rotate: isRotating ? 360 : 0 }}
              transition={{ duration: 0.5, ease: 'easeInOut' }}
            >
              <Icon type="refresh" size="xs" />
            </motion.div>
          </Button>
        </div>
      )}
    </div>
  )
}

const Sidebar = () => {
  const [isCollapsed, setIsCollapsed] = useState(false)
  const { clearChat, focusChatInput, loadData } = useChatActions()
  const { messages, selectedEndpoint, isEndpointActive, selectedModel } =
    usePlaygroundStore()
  const [isMounted, setIsMounted] = useState(false)

  useEffect(() => {
<<<<<<< HEAD
    setIsMounted(true);
    loadData();
  }, [selectedEndpoint, loadData]);
=======
    setIsMounted(true)
    if (selectedEndpoint) {
      loadData()
    }
  }, [selectedEndpoint, loadData])
>>>>>>> b4596b6d

  const handleNewChat = () => {
    clearChat()
    focusChatInput()
  }
  return (
    <motion.aside
      className="relative flex h-screen shrink-0 grow-0 flex-col gap-y-3 overflow-hidden px-2 py-3 font-dmmono"
      initial={{ width: isCollapsed ? '2.5rem' : '16rem' }}
      animate={{ width: isCollapsed ? '2.5rem' : '16rem' }}
      transition={{
        type: 'spring',
        stiffness: 300,
        damping: 30
      }}
    >
      <motion.button
        onClick={() => setIsCollapsed(!isCollapsed)}
        className="absolute right-2 top-2 z-10 p-1"
        aria-label={isCollapsed ? 'Expand sidebar' : 'Collapse sidebar'}
        type="button"
        whileTap={{ scale: 0.95 }}
      >
        <Icon
          type="sheet"
          size="xs"
          className={`transform ${isCollapsed ? 'rotate-180' : 'rotate-0'}`}
        />
      </motion.button>
      <AnimatePresence>
        {!isCollapsed && (
          <motion.div
            className="w-60 space-y-5"
            initial={{ opacity: 0, x: -20 }}
            animate={{ opacity: 1, x: 0 }}
            exit={{ opacity: 0, x: -20 }}
            transition={{ duration: 0.3, ease: 'easeInOut' }}
          >
            <SidebarHeader />
            <NewChatButton
              disabled={messages.length === 0}
              onClick={handleNewChat}
            />
            {isMounted && (
              <>
                <Endpoint />
                {isEndpointActive && (
                  <motion.div
                    className="flex flex-col items-start gap-2"
                    initial={{ opacity: 0 }}
                    animate={{ opacity: 1 }}
                    transition={{ duration: 0.5, ease: 'easeInOut' }}
                  >
                    <div className="text-xs font-medium uppercase text-primary">
                      Agent
                    </div>
                    <AgentSelector />
                    {selectedModel && <ModelDisplay model={selectedModel} />}
                  </motion.div>
                )}
              </>
            )}
            <Sessions />
          </motion.div>
        )}
      </AnimatePresence>
    </motion.aside>
  )
}

export default Sidebar<|MERGE_RESOLUTION|>--- conflicted
+++ resolved
@@ -1,17 +1,3 @@
-<<<<<<< HEAD
-"use client";
-import { Button } from "@/components/ui/button";
-import { AgentSelector } from "@/components/playground/Sidebar/AgentSelector";
-import useChatActions from "@/hooks/useChatActions";
-import { usePlaygroundStore } from "@/store";
-import { motion, AnimatePresence } from "framer-motion";
-import { useState, useEffect } from "react";
-import Icon from "@/components/ui/icon";
-import { getProviderIcon } from "@/lib/modelProvider";
-import Sessions from "./Sessions";
-import { toast } from "sonner";
-import { isValidUrl } from "@/lib/utils";
-=======
 'use client'
 import { Button } from '@/components/ui/button'
 import { AgentSelector } from '@/components/playground/Sidebar/AgentSelector'
@@ -22,7 +8,8 @@
 import Icon from '@/components/ui/icon'
 import { getProviderIcon } from '@/lib/modelProvider'
 import Sessions from './Sessions'
->>>>>>> b4596b6d
+import { isValidUrl } from '@/lib/utils'
+import { toast } from 'sonner'
 
 const ENDPOINT_PLACEHOLDER = "NO ENDPOINT ADDED";
 const SidebarHeader = () => (
@@ -81,7 +68,6 @@
   
 
   const handleSave = () => {
-<<<<<<< HEAD
     if (!isValidUrl(endpointValue)) {
       toast.error("Please enter a valid URL");
     }
@@ -89,13 +75,6 @@
     setIsEditing(false);
     setIsHovering(false);
   };
-=======
-    setSelectedEndpoint(endpointValue)
-    setIsEditing(false)
-    setIsHovering(false)
-  }
-
->>>>>>> b4596b6d
   const truncateText = (text: string, maxLength: number = 20) => {
     return text.length > maxLength ? `${text.substring(0, maxLength)}...` : text
   }
@@ -115,20 +94,12 @@
   }
 
   const handleRefresh = async () => {
-<<<<<<< HEAD
-    setIsRotating(true);
-    const agents = await loadData();
-    await loadHistory(agents?.[0]?.value ?? "");
-    setTimeout(() => setIsRotating(false), 500);
-  };
-=======
     setIsRotating(true)
     const agents = await loadData()
     await loadHistory(agents?.[0]?.value ?? '')
     setTimeout(() => setIsRotating(false), 500)
   }
 
->>>>>>> b4596b6d
   return (
     <div className="flex flex-col items-start gap-2">
       <div className="text-xs font-medium uppercase text-primary">Endpoint</div>
@@ -185,13 +156,8 @@
                 >
                   <p className="text-xs font-medium text-muted">
                     {isMounted
-<<<<<<< HEAD
                       ? truncateText(selectedEndpoint) || ENDPOINT_PLACEHOLDER
-                      : "http://localhost:7777"}
-=======
-                      ? truncateText(selectedEndpoint)
                       : 'http://localhost:7777'}
->>>>>>> b4596b6d
                   </p>
                   <div
                     className={`size-2 rounded-full ${getStatusColor(isEndpointActive)}`}
@@ -228,17 +194,9 @@
   const [isMounted, setIsMounted] = useState(false)
 
   useEffect(() => {
-<<<<<<< HEAD
-    setIsMounted(true);
-    loadData();
-  }, [selectedEndpoint, loadData]);
-=======
     setIsMounted(true)
-    if (selectedEndpoint) {
       loadData()
-    }
   }, [selectedEndpoint, loadData])
->>>>>>> b4596b6d
 
   const handleNewChat = () => {
     clearChat()

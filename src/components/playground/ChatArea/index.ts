<<<<<<< HEAD
import ChatArea from "./ChatArea";

export { ChatArea };
=======
import ChatArea from './ChatArea'
import ChatInput from './ChatInput'

export { ChatArea, ChatInput }
>>>>>>> b4596b6d
<|MERGE_RESOLUTION|>--- conflicted
+++ resolved
@@ -1,10 +1,3 @@
-<<<<<<< HEAD
-import ChatArea from "./ChatArea";
+import ChatArea from './ChatArea'
 
-export { ChatArea };
-=======
-import ChatArea from './ChatArea'
-import ChatInput from './ChatInput'
-
-export { ChatArea, ChatInput }
->>>>>>> b4596b6d
+export { ChatArea }
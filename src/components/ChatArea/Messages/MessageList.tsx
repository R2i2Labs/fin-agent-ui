--- conflicted
+++ resolved
@@ -2,11 +2,6 @@
 
 import { AgentMessage, UserMessage } from "./Messages";
 import Tooltip from "@/components/common/Tooltip";
-<<<<<<< HEAD
-import { HammerIcon } from "lucide-react";
-import Icon from "@/components/ui/icon";
-=======
->>>>>>> baecb75d
 import { memo } from "react";
 import {
   ToolCallProps,
@@ -37,11 +32,7 @@
               content={<p className="text-accent">Reasoning</p>}
               side="top"
             >
-<<<<<<< HEAD
               <Icon type="reasoning" size="sm" />
-=======
-              <Icon type="brain-circuit" className="h-5 w-5" />
->>>>>>> baecb75d
             </Tooltip>
             <div className="flex flex-col gap-3">
               <p className="text-xs uppercase">Reasoning</p>
